
[mylink]:          http://www.google.com
[dml]:             http://www.cs.bu.edu/~hwxi/DML/DML.html
[vecspec]:         https://github.com/ucsd-progsys/liquidhaskell/blob/master/include/Data/Vector.spec
[vec]:             http://hackage.haskell.org/package/vector
[agdavec]:         http://code.haskell.org/Agda/examples/Vec.agda
[ref101]:          /blog/2013/01/01/refinement-types-101.lhs/ 
[ref102]:          /blog/2013/01/27/refinements-101-reax.lhs/ 
[data-list]:       http://hackage.haskell.org/packages/archive/base/latest/doc/html/src/Data-List.html
[foldl]:           http://hackage.haskell.org/packages/archive/base/latest/doc/html/src/Data-List.html
[listtail]:        /blog/2013/01/31/safely-catching-a-list-by-its-tail.lhs/
[dmlarray]:        http://www.cs.bu.edu/~hwxi/academic/papers/pldi98.pdf
[liquid-tutorial]: http://github.com/ucsd-progsys/liquidhaskell-tutorial.git 
[liquid-emacs]:    https://github.com/ucsd-progsys/liquid-types.el
[liquid-vim]:      https://github.com/ucsd-progsys/liquid-types.vim
<<<<<<< HEAD
[liquid-vim]:      https://github.com/ucsd-progsys/liquid-types-spacemacs
[z3]:              http://z3.codeplex.com/
=======
[z3]:              https://github.com/Z3Prover/z3
>>>>>>> 691c34d1
[cvc4]:            http://cvc4.cs.nyu.edu/ 
[mathsat]:         http://mathsat.fbk.eu/download.html
[hoogle-assert]:   https://www.haskell.org/hoogle/?hoogle=assert
[apple-riser]:     http://blog.jbapple.com/2008/01/extra-type-safety-using-polymorphic.html
[safeList]:        /blog/2013/01/31/safely-catching-a-list-by-its-tail.lhs/
[kmeansI]:         /blog/2013/02/16/kmeans-clustering-I.lhs/
[kmeansII]:        /blog/2013/02/17/kmeans-clustering-II.lhs/
[URL-take]:        https://github.com/ucsd-progsys/liquidhaskell/blob/master/include/GHC/List.lhs#L334
[URL-groupBy]:     http://hackage.haskell.org/packages/archive/base/latest/doc/html/Data-List.html#v:groupBy
[URL-transpose]:   http://hackage.haskell.org/packages/archive/base/latest/doc/html/src/Data-List.html#transpose
[maru]:            http://www.youtube.com/watch?v=8uDuls5TyNE
[URL-kmeans]:      http://hackage.haskell.org/package/kmeans
[hinze-icfp09]: http://www.cs.ox.ac.uk/ralf.hinze/publications/ICFP09.pdf
[smt-set]:       http://www.kroening.com/smt-lib-lsm.pdf)

[setspec]:  https://github.com/ucsd-progsys/liquidhaskell/blob/master/include/Data/Set.spec
[mccarthy]: http://www-formal.stanford.edu/jmc/towards.ps
[xmonad-stackset]: http://hackage.haskell.org/package/xmonad-0.11/docs/XMonad-StackSet.html

[bst-wiki]:        http://en.wikipedia.org/wiki/Binary_search_tree
[foreignptr]:  http://hackage.haskell.org/package/base/docs/Foreign-Ptr.html
[bytestring]:  https://hackage.haskell.org/package/bytestring
[xmonad]:      http://xmonad.org/
[wiki-zipper]: http://en.wikipedia.org/wiki/Zipper_(data_structure)


[wiki-contracts]: http://en.wikipedia.org/wiki/Design_by_contract
[smart-ctr-wiki]: https://www.haskell.org/haskellwiki/Smart_constructors
[smt-wiki]:       http://en.wikipedia.org/wiki/Satisfiability_Modulo_Theories
[vazou13]:        http://goto.ucsd.edu/~rjhala/liquid/abstract_refinement_types.pdf
[liquidpldi08]:   http://goto.ucsd.edu/~rjhala/liquid/liquid_types.pdf

[bird-pearls]: http://www.amazon.com/Pearls-Functional-Algorithm-Design-Richard/dp/0521513383
[mitchell-riser]:  http://neilmitchell.blogspot.com/2008/03/sorting-at-speed.html
[blog-set]:        /blog/2013/03/26/talking-about-sets.lhs/
[z3cal]:           http://research.microsoft.com/en-us/um/people/leonardo/fmcad09.pdf
[sbv]:             https://github.com/LeventErkok/sbv
[leon]:            http://lara.epfl.ch/w/leon
[ptrspec]:  https://github.com/ucsd-progsys/liquidhaskell/blob/master/include/GHC/Ptr.spec

[okasaki95]: http://www.westpoint.edu/eecs/SiteAssets/SitePages/Faculty%20Publication%20Documents/Okasaki/jfp95queue.pdf

[queue-wiki]: http://en.wikipedia.org/wiki/Queue_%28abstract_data_type%29
[avl-wiki]: http://en.wikipedia.org/wiki/AVL_tree
[nelson-thesis]: http://research.microsoft.com/en-us/um/people/qadeer/cse599f/papers/nelsonthesis.pdf<|MERGE_RESOLUTION|>--- conflicted
+++ resolved
@@ -13,12 +13,8 @@
 [liquid-tutorial]: http://github.com/ucsd-progsys/liquidhaskell-tutorial.git 
 [liquid-emacs]:    https://github.com/ucsd-progsys/liquid-types.el
 [liquid-vim]:      https://github.com/ucsd-progsys/liquid-types.vim
-<<<<<<< HEAD
-[liquid-vim]:      https://github.com/ucsd-progsys/liquid-types-spacemacs
-[z3]:              http://z3.codeplex.com/
-=======
+[liquid-spacemacs]: https://github.com/ucsd-progsys/liquid-types-spacemacs
 [z3]:              https://github.com/Z3Prover/z3
->>>>>>> 691c34d1
 [cvc4]:            http://cvc4.cs.nyu.edu/ 
 [mathsat]:         http://mathsat.fbk.eu/download.html
 [hoogle-assert]:   https://www.haskell.org/hoogle/?hoogle=assert
